--- conflicted
+++ resolved
@@ -108,17 +108,13 @@
 
 @router.get('/dashboard/{path:path}')
 async def dashboard(request: fastapi.Request,
-<<<<<<< HEAD
                     user_hash: str,
                     path: str = "") -> fastapi.Response:
-=======
-                    user_hash: str) -> fastapi.Response:
     # TODO(cooperc): Support showing only jobs for a specific user.
 
     # FIX(zhwu/cooperc/eric): Fix log downloading (assumes global
     # /download_log/xx route)
 
->>>>>>> 2c4849b6
     # Note: before #4717, each user had their own controller, and thus their own
     # dashboard. Now, all users share the same controller, so this isn't really
     # necessary. TODO(cooperc): clean up.
